import time
<<<<<<< HEAD
from typing import Dict, Any, Literal, Optional, Tuple
from collections import deque
=======
from typing import Any, Optional, Tuple
>>>>>>> 9b5f00c9

import numpy as np
import mediapipe as mp
from mediapipe.tasks import python
from mediapipe.tasks.python import vision
from skopt import gp_minimize
from skopt.space import Real

from .model_based import (
    create_perspective_matrix, 
    face_reconstruction,
    compute_ear,
    estimate_face_width,
    estimate_gaze_origins,
    estimate_gaze_vector_based_on_eye_blendshapes, 
    compute_pog
)
from .vis import TimeSeriesOscilloscope
from .data_protocols import GazeResult, EyeResult
from .constants import *

PARAMETER_LIST = [
    'frame_height',
    'frame_width',
    'face_width_cm',
    'intrinsics',
    'screen_R',
    'screen_t',
    'screen_width_mm',
    'screen_height_mm',
    'screen_width_px',
    'screen_height_px',
]

class WebEyeTrack():

    def __init__(
            self, 
            model_asset_path: str, 
            frame_height: Optional[int] = None,
            frame_width: Optional[int] = None,
            intrinsics: Optional[np.ndarray] = None,
            face_width_cm: Optional[float] = None,
            screen_R: Optional[np.ndarray] = None,
            screen_t: Optional[np.ndarray] = None,
            screen_width_mm: Optional[float] = None,
            screen_height_mm: Optional[float] = None,
            screen_width_px: Optional[int] = None,
            screen_height_px: Optional[int] = None,
            eyeball_centers: Tuple[np.ndarray, np.ndarray] = EYEBALL_DEFAULT,
            eyeball_radius: float = EYEBALL_RADIUS,
            ear_threshold: float = 0.2,
        ):

        # Setup MediaPipe Face Facial Landmark model
        base_options = python.BaseOptions(model_asset_path=model_asset_path)
        options = vision.FaceLandmarkerOptions(base_options=base_options,
                                            output_face_blendshapes=True,
                                            output_facial_transformation_matrixes=True,
                                            num_faces=1)
        self.face_landmarker = vision.FaceLandmarker.create_from_options(options)

        # Create perspecive matrix variable
        self.perspective_matrix: Optional[np.ndarray] = None
        self.inv_perspective_matrix: Optional[np.ndarray] = None

        # Store default parameters
        self.frame_height = frame_height
        self.frame_width = frame_width
        self.eyeball_centers = eyeball_centers
        self.eyeball_radius = eyeball_radius
        self.ear_threshold = ear_threshold
        self.face_width_cm = face_width_cm
        self.intrinsics = intrinsics
        self.screen_R = screen_R
        self.screen_t = screen_t
        self.screen_width_mm = screen_width_mm
        self.screen_height_mm = screen_height_mm
        self.screen_width_px = screen_width_px
        self.screen_height_px = screen_height_px

        # State variables
        self.prior_gaze = None
        self.prior_depth = None

    def config(self, **kwargs):
        for key, value in kwargs.items():
            if key in PARAMETER_LIST:
                setattr(self, key, value)
            else:
                raise ValueError(f'Invalid key: {key} in {PARAMETER_LIST}')

    def calibrate(self, samples):

        def loss_fn(params):
            # The loss function is the sum of the squared differences between the esimated PoG and the ground truth PoG
            # For all samples, compute the error
            errors = []
            for sample in samples:

                # Use the current parameters to compute the PoG
                # eyeball_centers = (np.array([params[1], params[2], params[3]]), np.array([-params[1], params[2], params[3]]))
                eyeball_centers = (np.array([params[0], params[1], params[2]]), np.array([-params[0], params[1], params[2]]))
                # eyeball_radius = params[0]
                results = self.process_sample(sample['image'], sample, eyeball_centers=eyeball_centers)

                # Compute the error
                error = np.linalg.norm(results.pog_mm_s - sample['pog_mm'].reshape((2)))
                errors.append(error)

            return sum(errors)

        dimensions = [
            # Real(15/2, 25/2, name='eyeball_radius'),
            Real(EYEBALL_X/2, EYEBALL_X*2, name='eyeball_x'),
            Real(EYEBALL_Y/2, EYEBALL_Y*2, name='eyeball_y'),
            Real(EYEBALL_Z/2, EYEBALL_Z*2, name='eyeball_z')
        ]

        # Initial guess for the parameters
        # x0 = [EYEBALL_RADIUS, EYEBALL_X, EYEBALL_Y, EYEBALL_Z]
        x0 = [EYEBALL_X, EYEBALL_Y, EYEBALL_Z]

        # Perform the optimization
        result = gp_minimize(
            func=loss_fn,
            dimensions=dimensions,
            x0=x0,
            n_calls=11,
            random_state=42
        )

        print(result)
        import pdb; pdb.set_trace() # TODO
        
    def step(
            self, 
            facial_landmarks, 
            face_rt, 
            face_blendshapes, 
        ):

        tic = time.perf_counter()

        # Convert norm uv to pixel space
        facial_landmarks_px = facial_landmarks[:, :2] * np.array([self.frame_width, self.frame_height])

        if self.face_width_cm is None:
            self.face_width_cm = estimate_face_width(facial_landmarks, face_rt)

        # If we don't have a perspective matrix, create it
        if type(self.perspective_matrix) == type(None):
            self.perspective_matrix = create_perspective_matrix(aspect_ratio=self.frame_width/self.frame_height)
            self.inv_perspective_matrix = np.linalg.inv(self.perspective_matrix)

        # Perform 3D face reconstruction and determine the pose in 3D centimeters
        metric_transform, metric_face = face_reconstruction(
            perspective_matrix=self.perspective_matrix,
            face_landmarks=facial_landmarks,
            face_width_cm=self.face_width_cm,
            face_rt=face_rt,
            K=self.intrinsics,
            frame_height=self.frame_height,
            frame_width=self.frame_width
        )

        # Obtain the gaze origins based on the metric face pts
        gaze_origins = estimate_gaze_origins(
            face_landmarks_3d=metric_face,
            face_landmarks=facial_landmarks_px,
        )

        # Estimate the gaze based on the face blendshapes
        gaze_vectors = estimate_gaze_vector_based_on_eye_blendshapes(
            face_blendshapes=face_blendshapes,
            face_rt=face_rt,
        )

        # Determine the gaze state based on the EAR threshold
        for eye in ['left', 'right']:
            ear_value = compute_ear(facial_landmarks, eye)
            if ear_value < self.ear_threshold:
                gaze_vectors['eyes']['is_closed'][eye] = True
        
        # If screen's dimensions and relation to the camera are known, compute the PoG
        if (self.screen_R is not None 
            and self.screen_t is not None 
            and self.screen_height_mm is not None 
            and self.screen_width_mm is not None):

            face_pog, eyes_pog = compute_pog(
                gaze_origins,
                gaze_vectors,
                self.screen_R,
                self.screen_t,
                self.screen_width_mm,
                self.screen_height_mm,
                self.screen_width_px,
                self.screen_height_px
            )
        else:
            face_pog, eyes_pog = None, {'left': None, 'right': None}

        toc = time.perf_counter()

        # Return the result
        return GazeResult(
            # Inputs
            facial_landmarks=facial_landmarks,
            face_rt=face_rt,
            face_blendshapes=face_blendshapes,

            # Face Reconstruction
            metric_face=metric_face,
            metric_transform=metric_transform,

            # Face Gaze
            face_origin=gaze_origins['face_origin_3d'],
            face_origin_2d=gaze_origins['face_origin_2d'],
            face_gaze=gaze_vectors['face'],

            # Eye Gaze
            left=EyeResult(
                is_closed=gaze_vectors['eyes']['is_closed']['left'],
                origin=gaze_origins['eye_origins_3d']['left'],
                origin_2d=gaze_origins['eye_origins_2d']['left'],
                direction=gaze_vectors['eyes']['vector']['left'],
                pog=eyes_pog['left'],
                meta_data={
                    **gaze_vectors['eyes']['meta_data']['left']
                }
            ),
            right=EyeResult(
                is_closed=gaze_vectors['eyes']['is_closed']['right'],
                origin=gaze_origins['eye_origins_3d']['right'],
                origin_2d=gaze_origins['eye_origins_2d']['right'],
                direction=gaze_vectors['eyes']['vector']['right'],
                pog=eyes_pog['right'],
                meta_data={
                    **gaze_vectors['eyes']['meta_data']['right']
                }
            ),

            # PoG information
            pog=face_pog,

            # Meta data
            duration=toc - tic,
            eyeball_radius=self.eyeball_radius,
            eyeball_centers=self.eyeball_centers,
            perspective_matrix=self.perspective_matrix
        )
 
    def process_frame(
            self, 
            frame: np.ndarray,
        ) -> Tuple[Optional[GazeResult], Any]:

        # Start a timer
        tic = time.perf_counter()

        # Detect the landmarks
        mp_image = mp.Image(image_format=mp.ImageFormat.SRGB, data=frame.astype(np.uint8))
        detection_results = self.face_landmarker.detect(mp_image)

        # Compute the face bounding box based on the MediaPipe landmarks
        try:
            face_landmarks_proto = detection_results.face_landmarks[0]
        except:
            return None, detection_results
        
        # Extract information fro the results
        face_landmarks = np.array([[lm.x, lm.y, lm.z, lm.visibility, lm.presence] for lm in face_landmarks_proto])
        face_rt = detection_results.facial_transformation_matrixes[0]
        face_blendshapes = np.array([bs.score for bs in detection_results.face_blendshapes[0]])
        
        # Perform step
        return self.step(
            face_landmarks,
            face_rt,
            face_blendshapes,
        ), detection_results<|MERGE_RESOLUTION|>--- conflicted
+++ resolved
@@ -1,10 +1,6 @@
 import time
-<<<<<<< HEAD
 from typing import Dict, Any, Literal, Optional, Tuple
 from collections import deque
-=======
-from typing import Any, Optional, Tuple
->>>>>>> 9b5f00c9
 
 import numpy as np
 import mediapipe as mp
